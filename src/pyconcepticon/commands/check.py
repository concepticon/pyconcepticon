--- conflicted
+++ resolved
@@ -92,13 +92,7 @@
 
 
 def valid_concepticon_id(items, args):
-<<<<<<< HEAD
-    
-    valid = set(cs.id for cs in args.repos.conceptsets.values() if not
-            cs.replacement_id)
-=======
     valid = set(cs.id for cs in args.repos.conceptsets.values() if not cs.replacement_id)
->>>>>>> 1d10cb85
     with Result(
             args, 'CONCEPTICON_ID', 'LINE_NO', 'ID', 'NUMBER', 'GLOSS') as t:
         for line, item in items:
