"""
Main command line interface of the pyconcepticon package.

Like programs such as git, this cli splits its functionality into sub-commands
(see e.g. https://docs.python.org/2/library/argparse.html#sub-commands).
The rationale behind this is that while a lot of different tasks may be triggered using
this cli, most of them require common configuration.

The basic invocation looks like

    concepticon [OPTIONS] <command> [args]

"""
import sys
from pathlib import Path
import contextlib
<<<<<<< HEAD
import logging

from cldfcatalog import Config, Catalog
from clldutils.clilib import register_subcommands, get_parser_and_subparsers, ParserError
from clldutils.loglib import Logging

from pyconcepticon import Concepticon
import pyconcepticon.commands


def main(args=None, catch_all=False, parsed_args=None, log=None):
    try:
        repos = Config.from_file().get_clone('concepticon')
    except KeyError:  # pragma: no cover
        repos = Path('.')
=======
from clldutils.clilib import register_subcommands, get_parser_and_subparsers, ParserError
from clldutils.loglib import Logging
try:
    import cldfcatalog
    NO_CAT = None
except ImportError as e:
    NO_CAT = e

from pyconcepticon import Concepticon
import pyconcepticon.commands


def main(args=None, catch_all=False, parsed_args=None, log=None):
    repos = None
    if not NO_CAT:
        try:
            repos = cldfcatalog.Config.from_file().get_clone('concepticon')
        except KeyError:  # pragma: no cover
            pass
    repos = repos or Path('.')
>>>>>>> a6e4160b
    parser, subparsers = get_parser_and_subparsers('concepticon')
    parser.add_argument(
        '--repos',
        help="clone of concepticon/concepticon-data",
        default=repos,
        type=Path)
    parser.add_argument(
        '--repos-version',
        help="version of repository data. Requires a git clone!",
        default=None)
    register_subcommands(subparsers, pyconcepticon.commands)

    args = parsed_args or parser.parse_args(args=args)

    if not hasattr(args, "main"):
        parser.print_help()
        return 1

    with contextlib.ExitStack() as stack:
<<<<<<< HEAD
        if not log:
            stack.enter_context(Logging(args.log, level=args.log_level))
        else:
            args.log = log
        if args.repos_version:
            # If a specific version of the data is to be used, we make
            # use of a Catalog as context manager:
            stack.enter_contet(Catalog(args.repos, tag=args.repos_version))
=======
        if not log:  # pragma: no cover
            stack.enter_context(Logging(args.log, level=args.log_level))
        else:
            args.log = log
        if args.repos_version:  # pragma: no cover
            # If a specific version of the data is to be used, we make
            # use of a Catalog as context manager:
            if NO_CAT:
                print(NO_CAT)
                return 1
            stack.enter_context(cldfcatalog.Catalog(args.repos, tag=args.repos_version))
>>>>>>> a6e4160b
        args.repos = Concepticon(args.repos)
        args.log.info('concepticon/concepticon-data at {0}'.format(args.repos.repos))
        try:
            return args.main(args) or 0
        except KeyboardInterrupt:  # pragma: no cover
            return 0
        except ParserError as e:
            print(e)
            return main([args._command, '-h'])
<<<<<<< HEAD
        except Exception as e:
            if catch_all:  # pragma: no cover
=======
        except Exception as e:  # pragma: no cover
            if catch_all:
>>>>>>> a6e4160b
                print(e)
                return 1
            raise


if __name__ == '__main__':  # pragma: no cover
    sys.exit(main() or 0)<|MERGE_RESOLUTION|>--- conflicted
+++ resolved
@@ -1,36 +1,15 @@
 """
 Main command line interface of the pyconcepticon package.
-
 Like programs such as git, this cli splits its functionality into sub-commands
 (see e.g. https://docs.python.org/2/library/argparse.html#sub-commands).
 The rationale behind this is that while a lot of different tasks may be triggered using
 this cli, most of them require common configuration.
-
 The basic invocation looks like
-
     concepticon [OPTIONS] <command> [args]
-
 """
 import sys
 from pathlib import Path
 import contextlib
-<<<<<<< HEAD
-import logging
-
-from cldfcatalog import Config, Catalog
-from clldutils.clilib import register_subcommands, get_parser_and_subparsers, ParserError
-from clldutils.loglib import Logging
-
-from pyconcepticon import Concepticon
-import pyconcepticon.commands
-
-
-def main(args=None, catch_all=False, parsed_args=None, log=None):
-    try:
-        repos = Config.from_file().get_clone('concepticon')
-    except KeyError:  # pragma: no cover
-        repos = Path('.')
-=======
 from clldutils.clilib import register_subcommands, get_parser_and_subparsers, ParserError
 from clldutils.loglib import Logging
 try:
@@ -51,7 +30,6 @@
         except KeyError:  # pragma: no cover
             pass
     repos = repos or Path('.')
->>>>>>> a6e4160b
     parser, subparsers = get_parser_and_subparsers('concepticon')
     parser.add_argument(
         '--repos',
@@ -71,16 +49,6 @@
         return 1
 
     with contextlib.ExitStack() as stack:
-<<<<<<< HEAD
-        if not log:
-            stack.enter_context(Logging(args.log, level=args.log_level))
-        else:
-            args.log = log
-        if args.repos_version:
-            # If a specific version of the data is to be used, we make
-            # use of a Catalog as context manager:
-            stack.enter_contet(Catalog(args.repos, tag=args.repos_version))
-=======
         if not log:  # pragma: no cover
             stack.enter_context(Logging(args.log, level=args.log_level))
         else:
@@ -92,7 +60,6 @@
                 print(NO_CAT)
                 return 1
             stack.enter_context(cldfcatalog.Catalog(args.repos, tag=args.repos_version))
->>>>>>> a6e4160b
         args.repos = Concepticon(args.repos)
         args.log.info('concepticon/concepticon-data at {0}'.format(args.repos.repos))
         try:
@@ -102,13 +69,8 @@
         except ParserError as e:
             print(e)
             return main([args._command, '-h'])
-<<<<<<< HEAD
-        except Exception as e:
-            if catch_all:  # pragma: no cover
-=======
         except Exception as e:  # pragma: no cover
             if catch_all:
->>>>>>> a6e4160b
                 print(e)
                 return 1
             raise
