# noqa
from pyconcepticon.api import Concepticon  # noqa: F401

<<<<<<< HEAD
__version__ = "2.3.0.dev0"
=======
__version__ = "2.5.2.dev0"
>>>>>>> a6e4160b
<|MERGE_RESOLUTION|>--- conflicted
+++ resolved
@@ -1,8 +1,4 @@
 # noqa
 from pyconcepticon.api import Concepticon  # noqa: F401
 
-<<<<<<< HEAD
-__version__ = "2.3.0.dev0"
-=======
-__version__ = "2.5.2.dev0"
->>>>>>> a6e4160b
+__version__ = "2.5.2.dev0"