--- conflicted
+++ resolved
@@ -10,14 +10,10 @@
 from clldutils.misc import lazyproperty
 from clldutils.apilib import API
 from clldutils.source import Source
-<<<<<<< HEAD
-from cldfcatalog import Config
-=======
 try:
     import cldfcatalog
 except ImportError:  # pragma: no cover
     cldfcatalog = None
->>>>>>> a6e4160b
 
 from pyconcepticon.util import read_dicts, lowercase, to_dict, UnicodeWriter, split, BIB_PATTERN
 from pyconcepticon.glosses import concept_map, concept_map2
@@ -41,13 +37,8 @@
         """
         :param repos: Path to a clone or source dump of concepticon-data.
         """
-<<<<<<< HEAD
-        if repos is None:
-            repos = Config.from_file().get_clone('concepticon')
-=======
         if (repos is None) and cldfcatalog:
             repos = cldfcatalog.Config.from_file().get_clone('concepticon')
->>>>>>> a6e4160b
         API.__init__(self, repos)
         self._to_mapping = {}
 
@@ -189,10 +180,6 @@
         :returns: `dict` mapping concept sets to related concepts.
         """
         return ConceptRelations(self.data_path('conceptrelations.tsv'), multiple=True)
-<<<<<<< HEAD
-
-=======
->>>>>>> a6e4160b
 
     @lazyproperty
     def frequencies(self):
