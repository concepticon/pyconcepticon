--- conflicted
+++ resolved
@@ -3,11 +3,7 @@
 
 setup(
     name='pyconcepticon',
-<<<<<<< HEAD
-    version='2.3.0.dev0',
-=======
     version='2.5.2.dev0',
->>>>>>> a6e4160b
     description='programmatic access to concepticon-data',
     long_description=open('README.md').read(),
     long_description_content_type='text/markdown',
@@ -31,16 +27,10 @@
         'attrs>=18.1.0',
         'pybtex>=0.22.2',
         'csvw>=1.4.5',
-<<<<<<< HEAD
-        'clldutils>=3.2',
-        'cldfcatalog>=1.3',
-        'cdstarcat',
-=======
         'clldutils>=3.2.1',
         'cldfcatalog>=1.3',
         'cdstarcat',
         'nameparser',
->>>>>>> a6e4160b
         'termcolor',
         'tabulate',
     ],
